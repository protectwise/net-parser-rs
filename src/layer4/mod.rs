--- conflicted
+++ resolved
@@ -1,10 +1,7 @@
 pub mod tcp;
 pub mod udp;
-<<<<<<< HEAD
 pub mod icmp;
-=======
 pub mod vxlan;
->>>>>>> 74a178b1
 
 ///
 /// Available Layer 4 representations
